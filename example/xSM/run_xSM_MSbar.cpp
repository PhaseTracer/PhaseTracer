/**
  Z2 real scalar singlet extension of
  the Standard Model 
  
  MSbar
  
*/

#include <fstream>
#include <iostream>
#include <string>
#include <sstream>
#include <vector>
#include <iomanip>
#include <random>

#include "models/xSM_MSbar.hpp"
#include "phase_finder.hpp"
#include "transition_finder.hpp"
#include "logger.hpp"
#include "phase_plotter.hpp"
#include "thermal_function.hpp"
#include "potential_plotter.hpp"


std::string toString(std::vector<double> in, std::vector<double> out, std::vector<double> flags) {
  std::stringstream data_str;
  for (auto i : in    ) data_str << i << "\t";
  for (auto i : out   ) data_str << i << "\t";
  for (auto i : flags ) data_str << i << "\t";
  return data_str.str();;
}

int main(int argc, char* argv[]) {

  std::ofstream output_file;  
  output_file.open("output.txt");

  bool debug_mode = false;
  double ms, lambda_s, lambda_hs;
  double Q, xi, daisy_flag;
  bool use_1L_EWSB_in_0L_mass;
  bool use_Goldstone_resum = true;
  bool tree_level_tadpoles = false;
  std::vector<double> SM_parameters ={};
  if ( argc == 1 ) {
    debug_mode = true;
    // Compare with run_ScalarSingletZ2DMMhInput_withSingletVEVinPT
    ms = 68.2224;
    lambda_s =  0.1;
    lambda_hs = 0.25;
    Q = 173.;
    xi = 1;
    daisy_flag = 1;
    use_1L_EWSB_in_0L_mass = false;
    if ( xi==0 and not use_1L_EWSB_in_0L_mass )
      use_Goldstone_resum = true;
    else 
      use_Goldstone_resum = false;
    
    SM_parameters.resize(7);
    SM_parameters[0] = 125.;
    SM_parameters[1] = 245.5782292532188;
    SM_parameters[2] = 0.3576323374899369;
    SM_parameters[3] = 0.6508510850302707;
    SM_parameters[4] = square(-0.9962566593729878);
    SM_parameters[5] = square(0.01644365628566979);
    SM_parameters[6] = square(0.01023316833028443);

//    // Match choices in 1808.01098
//    lambda_hs = 0.24;
//    ms = 0.5 * SM::mh;
//    double lambda_s_min = 2. / square(SM::mh * SM::v) *
//                          square(square(ms) - 0.5 * lambda_hs * square(SM::v));
//    lambda_s =  lambda_s_min + 0.1;
//    
//    // BK point
//    lambda_hs = 0.4;
//    ms = 60;
//    lambda_s =  0.15;
    
  } else if ( argc == 8 ) {
    ms = atof(argv[1]);
    lambda_s = atof(argv[2]);
    lambda_hs = atof(argv[3]);
    Q = atof(argv[4]);
    xi = atof(argv[5]);

    daisy_flag = atoi(argv[6]);
    use_1L_EWSB_in_0L_mass = atoi(argv[7]);
  } else {
    std::cout << "Use ./run_xSM_MSbar ms lambda_s lambda_hs Q xi daisy_flag use_1L_EWSB_in_0L_mass " << std::endl;
    return 0;
  }

  std::vector<double> in ={ms, lambda_s, lambda_hs};
  std::vector<double> flags ={Q, xi, daisy_flag, (float)use_1L_EWSB_in_0L_mass};

  if (debug_mode){
    LOGGER(debug);
    std::cout << "ms = " << ms << std::endl
              << "lambda_s = " << lambda_s << std::endl
              << "lambda_hs = " << lambda_hs << std::endl
              << "Q = " << Q << std::endl
              << "xi = " << xi << std::endl
              << "daisy_term = " << ( daisy_flag == 0  ? "None" : ( daisy_flag == 1 ? "Parwani" : "ArnoldEspinosa")) << std::endl
              << "tree-level tadpoles = " << tree_level_tadpoles << std::endl
              << "use 1-level ewsb in tree-level masses = " << use_1L_EWSB_in_0L_mass << std::endl;

  } else {
    LOGGER(fatal);
  }
  
<<<<<<< HEAD
  for (double ii = 0; ii <= n_bin_x; ii++) {
    for (double jj = 0; jj <= n_bin_y; jj++) {
      if (debug_mode){
//        lambda_hs = 0.24;
//        // Match choices in 1808.01098
//        ms = 0.8 * SM::mh;
//        double lambda_s_min = 2. / square(SM::mh * SM::v) *
//        square(square(ms) - 0.5 * lambda_hs * square(SM::v));
//        lambda_s =  lambda_s_min + 0.1;
        // BK point
        // Debug point [ ./../bin/run_xSM_MSbar 0 1 1 0 1 ]
        lambda_hs = 0.308;
        ms = 95.8;
        lambda_s =  0.1;
      } else {
        if (scan_lhs){
          lambda_hs = 0.4 / n_bin_x * ii+0.2;
          // Match choices in 1808.01098
          ms = 0.5 * SM::mh;
          double lambda_s_min = 2. / square(SM::mh * SM::v) *
          square(square(ms) - 0.5 * lambda_hs * square(SM::v));
          lambda_s =  lambda_s_min + 0.1;
        } else if (scan_lhs_ls) {
          lambda_hs = lhs_del / n_bin_x * ii + lhs_min;
          lambda_s = ls_del / n_bin_y * jj + ls_min;
          ms = 0.5 * SM::mh;
        } else if (scan_lhs_ms) {
          lambda_hs = lhs_del / n_bin_x * ii + lhs_min;
          lambda_s = 0.1;
          ms = ms_del / n_bin_x * jj + ms_min;
        } else if (scan_ls_ms) {
          lambda_hs = 0.3;
          lambda_s = ls_del / n_bin_y * ii + ls_min;
          ms = ms_del / n_bin_x * jj + ms_min;
        } else if (scan_lhs_ls_ms){
          lambda_hs = rand_lhs(random);
          lambda_s = rand_ls(random);
          ms = rand_ms(random);
        }
      }
      std::cout << "Runing lambda_hs  = " << lambda_hs << ", lambda_s  = " << lambda_s << ", m_s  = " << ms << std::endl;
    
      // Construct our model
    
      auto model = EffectivePotential::xSM_MSbar::from_tadpoles(lambda_hs, lambda_s, ms, Q, xi, tree_level_tadpoles, tree_ewsb);
      std::cout << "iteration converged = " << model.iteration_converged << std::endl;
=======
  // Construct our model
  auto model = EffectivePotential::xSM_MSbar::from_tadpoles(lambda_hs, lambda_s, ms, Q, xi, tree_level_tadpoles, use_1L_EWSB_in_0L_mass, use_Goldstone_resum, SM_parameters);
  if (debug_mode) std::cout << "1-L EWSB iteration converged = " << model.iteration_converged << std::endl;
>>>>>>> 511ca13d

  // Choose Daisy method 
  if (daisy_flag == 0){
    model.set_daisy_method(EffectivePotential::DaisyMethod::None);
  } else if (daisy_flag == 1){
    model.set_daisy_method(EffectivePotential::DaisyMethod::Parwani);
  } else if (daisy_flag == 2){
    model.set_daisy_method(EffectivePotential::DaisyMethod::ArnoldEspinosa);
  } else {
      std::cout << "Wrong daisy flag" << std::endl;
  }


  if (debug_mode) {
    std::cout << std::setprecision(16);
    std::cout << std::endl;
    std::cout << "@ after applying the 1L EWSB condition" << std::endl;
    std::cout << "muH2       = "<< model.get_muh_sq() << std::endl;
    std::cout << "muS2       = "<< model.get_mus_sq() << std::endl;   
    std::cout << "lambda_h   = "<< model.get_lambda_h() << std::endl;      
    std::cout << "lambda_s   = "<< model.get_lambda_s() << std::endl;  
    std::cout << "lambda_hs  = "<< model.get_lambda_hs() << std::endl; 
    
    std::cout << std::endl;
    std::cout << "@ EWSB VEV" << std::endl;
    Eigen::VectorXd test(2);
    test <<  SM_parameters[1], 0;
    double Ttest = 100;
    
    auto mh_check =  model.get_scalar_masses_sq(test,1);
    auto mV_check = model.get_vector_masses_sq(test);
    auto mf_check = model.get_fermion_masses_sq(test);
    std::cout << "ms = "<< std::sqrt(mh_check[0]) << std::endl;
    std::cout << "mh = "<< std::sqrt(mh_check[4]) << std::endl;
    std::cout << "MW = "<< std::sqrt(mV_check[0]) << std::endl;
    std::cout << "MZ = "<< std::sqrt(mV_check[1]) << std::endl;
    std::cout << "Mphoton = "<< std::sqrt(mV_check[2]) << std::endl;
    std::cout << "mt = " << std::sqrt(mf_check[0]) << std::endl;
    std::cout << "mb = " << std::sqrt(mf_check[1]) << std::endl;
    std::cout << "mtau = " << std::sqrt(mf_check[2]) << std::endl;
    
    double Vtree = model.V0(test);
    double VCW = model.V1(test);
    double V1T = model.V1T(test, Ttest);
    double Vtot = model.V(test, Ttest);
    std::cout << "Vtree      = "<< Vtree << std::endl;
    std::cout << "VCW        = "<< VCW << std::endl;   
    std::cout << "V1T(T=100) = "<< V1T << std::endl;      
    std::cout << "V(T=100)   = "<< Vtot << std::endl;  
    std::cout << std::endl;
    
    std::cout << "Numerically derivatives of the full potential at EW VEV:" << std::endl;
    auto d2Vdh2 = model.d2V_dx2(test,0);
    std::cout << std::setprecision(16);
    std::cout << "Sqrt[d^2V/dh^2] = "<< std::sqrt(abs(d2Vdh2(0,0))) << std::endl;
    std::cout << "Sqrt[d^2V/ds^2] = "<< std::sqrt(abs(d2Vdh2(1,1))) << std::endl;
    
//    PhaseTracer::potential_plotter(model, 254, "potential", -5., 5, 0.01, -5., 40., 0.1);
//    PhaseTracer::potential_plotter(model, 142.35, "potential", 0., 160, 0.2, -2., 160., 0.2);
//    return 0;
  }
      
  // Make PhaseFinder object and find the phases
  PhaseTracer::PhaseFinder pf(model);    
  pf.set_check_vacuum_at_high(false);
  pf.set_seed(1);
//  pf.set_check_hessian_singular(false);
//  pf.set_hessian_singular_rel_tol(1.e-6);
    
  try {
    pf.find_phases();
  } catch (...) {
    std::cout << "ms = " << ms << ",\t"
              << "lambda_s = " << lambda_s << ",\t"
              << "lambda_hs = " << lambda_hs << "\t"
              << "encounters bug!" << std::endl;
    std::vector<double> out = {-1, 0, 0, 0, 0, 0};
    output_file << toString(in, out, flags) << std::endl;
    return 0;
  }
    
  if (debug_mode) std::cout << pf;

  // Make TransitionFinder object and find the transitions
  PhaseTracer::TransitionFinder tf(pf);
  tf.find_transitions();
  if (debug_mode) std::cout << tf;
    
  auto t = tf.get_transitions();
  if (t.size()==0){
    std::cout << "ms = " << ms << ",\t"
              << "lambda_s = " << lambda_s << ",\t"
              << "lambda_hs = " << lambda_hs << "\t"
              << "found 0 transition!" << std::endl;
    std::vector<double> out = {-2, 0, 0, 0, 0, 0};
    output_file << toString(in, out, flags) << std::endl;
    return 0;
  }
  
  int jj=0;
  double gamme_max=0;
  for (int i=0; i<t.size(); i++) {
    double gamma = t[i].gamma;
    if (gamme_max < gamma){
      jj = i;
      gamme_max = gamma;
    }
  }
  std::vector<double> out = {(float)t.size(), t[jj].TC, t[jj].true_vacuum[0], t[jj].true_vacuum[1], t[jj].false_vacuum[0], t[jj].false_vacuum[1]};
  
  output_file << toString(in, out, flags) << std::endl;
  output_file.close();  
  // Print the data in a particular format for plotting
//  if (debug_mode) PhaseTracer::phase_plotter(tf, "xSM_MSbar");
  return 0;
}<|MERGE_RESOLUTION|>--- conflicted
+++ resolved
@@ -108,61 +108,12 @@
               << "use 1-level ewsb in tree-level masses = " << use_1L_EWSB_in_0L_mass << std::endl;
 
   } else {
-    LOGGER(fatal);
-  }
-  
-<<<<<<< HEAD
-  for (double ii = 0; ii <= n_bin_x; ii++) {
-    for (double jj = 0; jj <= n_bin_y; jj++) {
-      if (debug_mode){
-//        lambda_hs = 0.24;
-//        // Match choices in 1808.01098
-//        ms = 0.8 * SM::mh;
-//        double lambda_s_min = 2. / square(SM::mh * SM::v) *
-//        square(square(ms) - 0.5 * lambda_hs * square(SM::v));
-//        lambda_s =  lambda_s_min + 0.1;
-        // BK point
-        // Debug point [ ./../bin/run_xSM_MSbar 0 1 1 0 1 ]
-        lambda_hs = 0.308;
-        ms = 95.8;
-        lambda_s =  0.1;
-      } else {
-        if (scan_lhs){
-          lambda_hs = 0.4 / n_bin_x * ii+0.2;
-          // Match choices in 1808.01098
-          ms = 0.5 * SM::mh;
-          double lambda_s_min = 2. / square(SM::mh * SM::v) *
-          square(square(ms) - 0.5 * lambda_hs * square(SM::v));
-          lambda_s =  lambda_s_min + 0.1;
-        } else if (scan_lhs_ls) {
-          lambda_hs = lhs_del / n_bin_x * ii + lhs_min;
-          lambda_s = ls_del / n_bin_y * jj + ls_min;
-          ms = 0.5 * SM::mh;
-        } else if (scan_lhs_ms) {
-          lambda_hs = lhs_del / n_bin_x * ii + lhs_min;
-          lambda_s = 0.1;
-          ms = ms_del / n_bin_x * jj + ms_min;
-        } else if (scan_ls_ms) {
-          lambda_hs = 0.3;
-          lambda_s = ls_del / n_bin_y * ii + ls_min;
-          ms = ms_del / n_bin_x * jj + ms_min;
-        } else if (scan_lhs_ls_ms){
-          lambda_hs = rand_lhs(random);
-          lambda_s = rand_ls(random);
-          ms = rand_ms(random);
-        }
-      }
-      std::cout << "Runing lambda_hs  = " << lambda_hs << ", lambda_s  = " << lambda_s << ", m_s  = " << ms << std::endl;
-    
-      // Construct our model
-    
-      auto model = EffectivePotential::xSM_MSbar::from_tadpoles(lambda_hs, lambda_s, ms, Q, xi, tree_level_tadpoles, tree_ewsb);
-      std::cout << "iteration converged = " << model.iteration_converged << std::endl;
-=======
+    LOGGER(debug);
+  }
+  
   // Construct our model
   auto model = EffectivePotential::xSM_MSbar::from_tadpoles(lambda_hs, lambda_s, ms, Q, xi, tree_level_tadpoles, use_1L_EWSB_in_0L_mass, use_Goldstone_resum, SM_parameters);
   if (debug_mode) std::cout << "1-L EWSB iteration converged = " << model.iteration_converged << std::endl;
->>>>>>> 511ca13d
 
   // Choose Daisy method 
   if (daisy_flag == 0){
