import sys
import matplotlib.pyplot as plt
import matplotlib.cm as cm
import numpy as np
from scipy.interpolate import interp1d
#from mpl_toolkits.axes_grid1 import make_axes_locatable
#sys.path.append( '../' )
from plot_fun import fun_gamma, fun_diff, loaddata

plot_methods = False
plot_Goldstone = False
<<<<<<< HEAD
plot_xi = True
plot_xi_zoomin = False
=======
plot_xi = False
plot_xi_zoomin = False 
>>>>>>> 80773614

plot_scale = True

figure_format = "pdf"

cmap = cm.get_cmap('rainbow')

def plot_for_1d(data, x_num, label, column):

  sel = data[:,3]>0

  x = data[:,x_num]
  TC = data[:,4]
  gamma = fun_gamma(data)

  ax = axs[0,column]
  ax.plot(x[sel], TC[sel], label=label, alpha=1)

  ax = axs[1,column]
  ax.plot(x[sel], gamma[sel], label=label, alpha=1)

if plot_methods or plot_Goldstone:
  if plot_methods:
    
#    names = [ ["default", "default"],
#              ["2mt", r"$Q=2m_t$"],
#              ["OSlike", r"OS-like"],
#              ["xi3", r"$\xi=3$"],
#              ["HT", r"HT"],
#              ["PRM","PRM"],
#              ["covariant_gauge", r"covariant, $\xi=3$"]]

    names = [ ["default", "MSbar, ArnoldEspinosa"],
              ["OSlike", r"OS-like, ArnoldEspinosa"],
              ["Parwani","MSbar, Parwani"],
              ["noDaisy", r"MSbar, no daisy"]] 
              
#    names = [ ["default", "MSbar"],
#              ["OSlike", r"OS-like"],
#              ["PRM_woFS_0L", r"PRM(0-L)"],
#              ["PRM_woFS", r"PRM(1-L)"],
#              ["HT","HT"]]
              
    ncolumn = 3
  if plot_Goldstone:
    names = [ ["default", "Goldstone resummation"],
              ["1L_EWSB", "One-loop EWSB"] ]
    ncolumn = 4

  fig, axs = plt.subplots(2, ncolumn, figsize=(13, 6))

  for name in names:
    plot_for_1d(np.loadtxt("../1d_bks/lambda_hs_"+name[0]+".txt"), 2, name[1], 0)
    plot_for_1d(np.loadtxt("../1d_bks/lambda_s_"+name[0]+".txt"), 1, name[1], 1)
    plot_for_1d(np.loadtxt("../1d_bks/m_s_"+name[0]+".txt"), 0, name[1], 2)
  
  if plot_Goldstone:
    plot_for_1d(np.loadtxt("../1d_bks/Rxi_MSbar_resummation.txt"), 10, "Goldstone resummation", 3)
    plot_for_1d(np.loadtxt("../1d_bks/Rxi_MSbar_1L_EWSB.txt"), 10, "One-loop EWSB", 3)
    plot_for_1d(np.loadtxt("../1d_bks/Rxi_MSbar_no.txt"), 10, "Nothing", 3)

if plot_scale:
  names = [ ["PRM_0L_noRGE_mt", "_PRM_0L_noRGE_mt"],
            ["PRM_woFS_noRGE_mt", "PRM_woFS_noRGE_mt"]
               ]
  ncolumn = 3
  fig, axs = plt.subplots(2, ncolumn, figsize=(13, 6))
  for name in names:
    plot_for_1d(np.loadtxt("../1d_bks/lambda_hs_"+name[0]+".txt"), 2, name[1], 0)
    plot_for_1d(np.loadtxt("../1d_bks/lambda_s_"+name[0]+".txt"), 1, name[1], 1)
    plot_for_1d(np.loadtxt("../1d_bks/m_s_"+name[0]+".txt"), 0, name[1], 2)
    

if plot_xi:
  
  fig, axs = plt.subplots(2, 2, figsize=(10, 6))
    
  names = [ ["MSbar", r"$\overline{\rm MS}$(Resum $M_G^2$)"],
            ["MSbar_1L_EWSB", r"$\overline{\rm MS}$(Modified $\mu$)"],
            ["MSbar_no", r"$\overline{\rm MS}$(None)"],
            ["PRM", "PRM(1L tadpole)"],
            ["PRM_0L", r"PRM"]]
  ncolumn = 2
    
  for name in names:
    plot_for_1d(np.loadtxt("../1d_bks/Rxi_"+name[0]+".txt"), 10, name[1], 0)
    plot_for_1d(np.loadtxt("../1d_bks/covariant_"+name[0]+".txt"), 10, name[1], 1)

#  plot_for_1d(np.loadtxt("../1d_bks/Rxi_PRM_FS_0L.txt"), 10, "PRM(FS,0-L)", 0)
  
  data = np.loadtxt("../1d_bks/Rxi_HT.txt")
  TC = data[:,4]
  gamma = fun_gamma(data)
  axs[0,0].plot([0,10], [TC[0],TC[-1]], label="HT", alpha=1)
  axs[0,1].plot([0,10], [TC[0],TC[-1]], label="HT", alpha=1)
  axs[1,0].plot([0,10], [gamma[0],gamma[-1]], label="HT", alpha=1)
  axs[1,1].plot([0,10], [gamma[0],gamma[-1]], label="HT", alpha=1)

  axs[0,0].set_title(r"R-$\xi$ gauge")
  axs[0,1].set_title(r"Covariant gauge")



  
for ii in range(2):
    for jj in range(ncolumn):
      axs[ii,jj].grid(axis='x', alpha=0.75)
      axs[ii,jj].grid(axis='y', alpha=0.75)
      
      if ii == 0:
        axs[ii,jj].set_ylabel(r"$T_C$ (GeV)")
#        if jj<1:
#          axs[ii,jj].legend(loc=3)
#        else:
#          axs[ii,jj].legend(loc=4)

      else:
        axs[ii,jj].set_ylim(0,5)
        axs[ii,jj].set_ylabel(r"$\gamma_{\rm EW}$")
#        if jj<1:
#          axs[ii,jj].legend(loc=2)
#        else:
#          axs[ii,jj].legend(loc=1)
      
      if plot_methods or plot_Goldstone or plot_scale:
        if jj == 0:
          axs[ii,jj].set_xlabel(r"$\lambda_{hs}$")
        elif jj == 1:
          axs[ii,jj].set_xlabel(r"$\lambda_{s}$")
        elif jj == 2:
          axs[ii,jj].set_xlabel(r"$m_{s}$ (GeV)")
        else:
          axs[ii,jj].set_xlabel(r"$\xi$")
      else:
        if jj == 0:
          axs[ii,jj].set_xlabel(r"$\xi$")
        else:
          axs[ii,jj].set_xlabel(r"$\xi_W=\xi_B$")
        if plot_xi:
          axs[ii,jj].set_xlim(0,10)
        if ii == 1:
          if plot_xi:
            axs[ii,jj].set_ylim(1.5,2.5)
        if plot_xi_zoomin:
          axs[ii,jj].set_xlim(0,0.5)
          if ii == 1:
            axs[ii,jj].set_ylim(1.75,2.05)
          else:
            axs[ii,jj].set_ylim(110,114)

if plot_xi:
  axs[0,1].legend(bbox_to_anchor=(1,0), loc=3)
if plot_scale:
  axs[0,0].legend(loc=3)

fig.tight_layout()

if plot_methods:
  plt.savefig('1d_methods.png')
elif plot_Goldstone:
  plt.savefig('1d_Goldstone.png')
elif plot_xi:
  if not plot_xi_zoomin:
    plt.savefig('1d_xi.'+figure_format)
  else:
    plt.savefig('1d_xi_zoom_in.'+figure_format)
plt.show()<|MERGE_RESOLUTION|>--- conflicted
+++ resolved
@@ -9,13 +9,8 @@
 
 plot_methods = False
 plot_Goldstone = False
-<<<<<<< HEAD
-plot_xi = True
-plot_xi_zoomin = False
-=======
 plot_xi = False
 plot_xi_zoomin = False 
->>>>>>> 80773614
 
 plot_scale = True
 
