import sys
import matplotlib.pyplot as plt
import matplotlib.cm as cm
import numpy as np
from scipy.interpolate import interp1d
#from mpl_toolkits.axes_grid1 import make_axes_locatable
#sys.path.append( '../' )
from plot_fun import fun_gamma, fun_diff, loaddata

plot_methods = False
plot_Goldstone = False
plot_xi = True
<<<<<<< HEAD
=======
plot_xi_zoomin = False 

figure_format = "pdf"
>>>>>>> 807dc576

cmap = cm.get_cmap('rainbow')

def plot_for_1d(data, x_num, label, column):

  sel = data[:,3]>0

  x = data[:,x_num]
  TC = data[:,4]
  gamma = fun_gamma(data)

  ax = axs[0,column]
  ax.plot(x[sel], TC[sel], label=label, alpha=1)

  ax = axs[1,column]
  ax.plot(x[sel], gamma[sel], label=label, alpha=1)

if plot_methods or plot_Goldstone:
  if plot_methods:
    
#    names = [ ["default", "default"],
#              ["2mt", r"$Q=2m_t$"],
#              ["OSlike", r"OS-like"],
#              ["xi3", r"$\xi=3$"],
#              ["HT", r"HT"],
#              ["PRM","PRM"],
#              ["covariant_gauge", r"covariant, $\xi=3$"]]

    names = [ ["default", "MSbar, ArnoldEspinosa"],
              ["OSlike", r"OS-like, ArnoldEspinosa"],
              ["Parwani","MSbar, Parwani"],
              ["noDaisy", r"MSbar, no daisy"]] 
              
#    names = [ ["default", "MSbar"],
#              ["OSlike", r"OS-like"],
#              ["PRM_woFS_0L", r"PRM(0-L)"],
#              ["PRM_woFS", r"PRM(1-L)"],
#              ["HT","HT"]]
              
    ncolumn = 3
  if plot_Goldstone:
    names = [ ["default", "Goldstone resummation"],
              ["1L_EWSB", "One-loop EWSB"] ]
    ncolumn = 4

  fig, axs = plt.subplots(2, ncolumn, figsize=(13, 6))

  for name in names:
    plot_for_1d(np.loadtxt("../1d_bks/lambda_hs_"+name[0]+".txt"), 2, name[1], 0)
    plot_for_1d(np.loadtxt("../1d_bks/lambda_s_"+name[0]+".txt"), 1, name[1], 1)
    plot_for_1d(np.loadtxt("../1d_bks/m_s_"+name[0]+".txt"), 0, name[1], 2)
  
  if plot_Goldstone:
    plot_for_1d(np.loadtxt("../1d_bks/Rxi_MSbar_resummation.txt"), 10, "Goldstone resummation", 3)
    plot_for_1d(np.loadtxt("../1d_bks/Rxi_MSbar_1L_EWSB.txt"), 10, "One-loop EWSB", 3)
    plot_for_1d(np.loadtxt("../1d_bks/Rxi_MSbar_no.txt"), 10, "Nothing", 3)

if plot_xi:
  
  fig, axs = plt.subplots(2, 2, figsize=(10, 6))
    
  names = [ ["MSbar", r"$\overline{\rm MS}$(Resum $M_G^2$)"],
            ["MSbar_1L_EWSB", r"$\overline{\rm MS}$(Modified $\mu$)"],
            ["MSbar_no", r"$\overline{\rm MS}$(None)"],
            ["PRM", "PRM(1L tadpole)"],
            ["PRM_0L", r"PRM"]]
  ncolumn = 2
    
  for name in names:
    plot_for_1d(np.loadtxt("../1d_bks/Rxi_"+name[0]+".txt"), 10, name[1], 0)
    plot_for_1d(np.loadtxt("../1d_bks/covariant_"+name[0]+".txt"), 10, name[1], 1)

#  plot_for_1d(np.loadtxt("../1d_bks/Rxi_PRM_FS_0L.txt"), 10, "PRM(FS,0-L)", 0)
  
  data = np.loadtxt("../1d_bks/Rxi_HT.txt")
  TC = data[:,4]
  gamma = fun_gamma(data)
  axs[0,0].plot([0,10], [TC[0],TC[-1]], label="HT", alpha=1)
  axs[0,1].plot([0,10], [TC[0],TC[-1]], label="HT", alpha=1)
  axs[1,0].plot([0,10], [gamma[0],gamma[-1]], label="HT", alpha=1)
  axs[1,1].plot([0,10], [gamma[0],gamma[-1]], label="HT", alpha=1)

  axs[0,0].set_title(r"R-$\xi$ gauge")
  axs[0,1].set_title(r"Covariant gauge")
  
  
for ii in range(2):
    for jj in range(ncolumn):
      axs[ii,jj].grid(axis='x', alpha=0.75)
      axs[ii,jj].grid(axis='y', alpha=0.75)
      
      if ii == 0:
        axs[ii,jj].set_ylabel(r"$T_C$ (GeV)")
#        if jj<1:
#          axs[ii,jj].legend(loc=3)
#        else:
#          axs[ii,jj].legend(loc=4)

      else:
        axs[ii,jj].set_ylim(0,5)
        axs[ii,jj].set_ylabel(r"$\gamma_{\rm EW}$")
#        if jj<1:
#          axs[ii,jj].legend(loc=2)
#        else:
#          axs[ii,jj].legend(loc=1)
      
      if plot_methods or plot_Goldstone:
        if jj == 0:
          axs[ii,jj].set_xlabel(r"$\lambda_{hs}$")
        elif jj == 1:
          axs[ii,jj].set_xlabel(r"$\lambda_{s}$")
        elif jj == 2:
          axs[ii,jj].set_xlabel(r"$m_{s}$ (GeV)")
        else:
          axs[ii,jj].set_xlabel(r"$\xi$")
      else:
        if jj == 0:
          axs[ii,jj].set_xlabel(r"$\xi$")
        else:
          axs[ii,jj].set_xlabel(r"$\xi_W=\xi_B$")
        axs[ii,jj].set_xlim(0,10)
        if ii == 1:
          axs[ii,jj].set_ylim(1.5,2.5)
        if plot_xi_zoomin:
          axs[ii,jj].set_xlim(0,0.5)
          if ii == 1:
            axs[ii,jj].set_ylim(1.75,2.05)
          else:
            axs[ii,jj].set_ylim(110,114)
          
axs[0,1].legend(bbox_to_anchor=(1,0), loc=3)

fig.tight_layout()

if plot_methods:
  plt.savefig('1d_methods.png')
elif plot_Goldstone:
  plt.savefig('1d_Goldstone.png')
elif plot_xi:
  if not plot_xi_zoomin:
    plt.savefig('1d_xi.'+figure_format)
  else:
    plt.savefig('1d_xi_zoom_in.'+figure_format)
plt.show()<|MERGE_RESOLUTION|>--- conflicted
+++ resolved
@@ -10,12 +10,9 @@
 plot_methods = False
 plot_Goldstone = False
 plot_xi = True
-<<<<<<< HEAD
-=======
-plot_xi_zoomin = False 
+plot_xi_zoomin = False
 
 figure_format = "pdf"
->>>>>>> 807dc576
 
 cmap = cm.get_cmap('rainbow')
 
