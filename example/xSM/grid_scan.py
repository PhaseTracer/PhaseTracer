--- conflicted
+++ resolved
@@ -18,14 +18,14 @@
 
 
 if scan_1d_bks or scan_1d_xi:
-  n_total = 10
+  n_total = 100
   folder_name = "1d_bks"
 
 
 if not os.path.exists(folder_name):
   os.mkdir(folder_name) 
 
-def scan(cmd, file_name, ms, lambda_s, lambda_hs, Q, xi, daisy_flag, use_1L_EWSB_in_0L_mass, use_Goldstone_resum):
+def scan(cmd, file_name, ms, lambda_s, lambda_hs, Q, xi, daisy_flag, use_1L_EWSB_in_0L_mass, use_Goldstone_resum, special_flag=""):
   print xi
   os.chdir(cwd)
   fo = open(folder_name+"/"+file_name+".txt", "w")
@@ -39,7 +39,8 @@
           for xi_ in xi:
                 par = (" " + str(ms_) + " " +str(lambda_s_) + " " + str(lambda_hs_) 
                       +" " + str(Q_) + " " + str(xi_) + " " + daisy_flag 
-                      +" " + use_1L_EWSB_in_0L_mass + " "+ use_Goldstone_resum )
+                      +" " + use_1L_EWSB_in_0L_mass + " "+ use_Goldstone_resum 
+                      +" " + special_flag)
 
                 print par
                 os.system(cmd+par)
@@ -82,23 +83,29 @@
 #  file_name = file_name_+"xi3"
 #  scan(cmd, file_name, ms, lambda_s, lambda_hs, Q_in, [3], daisy_flag_in, use_1L_EWSB_in_0L_mass_in, use_Goldstone_resum_in)
 
-<<<<<<< HEAD
-#  cmd = "./../../../bin/run_ScalarSingletZ2DMMhInputMsInput_withSingletVEVinPT"
-#  file_name = file_name_+"2mt"
-#  scan(cmd, file_name, ms, lambda_s, lambda_hs, [173*2], xi_in, daisy_flag_in, use_1L_EWSB_in_0L_mass_in, use_Goldstone_resum_in)
-=======
   cmd = "./../../../bin/run_ScalarSingletZ2DMMhInputMsInput_withSingletVEVinPT"
   file_name = file_name_+"mt"
-  scan(cmd, file_name, ms, lambda_s, lambda_hs, [173], xi_in, "0", use_1L_EWSB_in_0L_mass_in, use_Goldstone_resum_in)
+  scan(cmd, file_name, ms, lambda_s, lambda_hs, [173], xi_in, daisy_flag_in, use_1L_EWSB_in_0L_mass_in, use_Goldstone_resum_in)
 
   cmd = "./../../../bin/run_ScalarSingletZ2DMMhInputMsInput_withSingletVEVinPT"
   file_name = file_name_+"2mt"
   scan(cmd, file_name, ms, lambda_s, lambda_hs, [173*2], xi_in, daisy_flag_in, use_1L_EWSB_in_0L_mass_in, use_Goldstone_resum_in)
->>>>>>> 863dc5fc
-
-#  cmd = "./../../../bin/run_ScalarSingletZ2DMMhInputMsInput_withSingletVEVinPT"
-#  file_name = file_name_+"05mt"
-#  scan(cmd, file_name, ms, lambda_s, lambda_hs, [0.5*173], xi_in, daisy_flag_in, use_1L_EWSB_in_0L_mass_in, use_Goldstone_resum_in)
+
+  cmd = "./../../../bin/run_ScalarSingletZ2DMMhInputMsInput_withSingletVEVinPT"
+  file_name = file_name_+"05mt"
+  scan(cmd, file_name, ms, lambda_s, lambda_hs, [0.5*173], xi_in, daisy_flag_in, use_1L_EWSB_in_0L_mass_in, use_Goldstone_resum_in)
+
+  cmd = "./../../../bin/run_ScalarSingletZ2DMMhInputMsInput_withSingletVEVinPT"
+  file_name = file_name_+"noD_mt"
+  scan(cmd, file_name, ms, lambda_s, lambda_hs, [173], xi_in, "0", use_1L_EWSB_in_0L_mass_in, use_Goldstone_resum_in)
+
+  cmd = "./../../../bin/run_ScalarSingletZ2DMMhInputMsInput_withSingletVEVinPT"
+  file_name = file_name_+"noD_2mt"
+  scan(cmd, file_name, ms, lambda_s, lambda_hs, [173*2], xi_in, "0", use_1L_EWSB_in_0L_mass_in, use_Goldstone_resum_in)
+
+  cmd = "./../../../bin/run_ScalarSingletZ2DMMhInputMsInput_withSingletVEVinPT"
+  file_name = file_name_+"noD_05mt"
+  scan(cmd, file_name, ms, lambda_s, lambda_hs, [0.5*173], xi_in, "0", use_1L_EWSB_in_0L_mass_in, use_Goldstone_resum_in)
 
 #  cmd = "./../../../bin/run_xSM_OSlike"
 #  file_name = file_name_+"OSlike"
@@ -144,22 +151,22 @@
     lambda_s = [0.1]
     lambda_hs = [0.3]
     xi = np.linspace(0,10,n_total)
-#
-#    cmd = "./../../../bin/run_xSM_MSbar"
-#    file_name = "xi_MSbar"
-#    scan(cmd, file_name, ms, lambda_s, lambda_hs, Q_in, xi, daisy_flag_in, use_1L_EWSB_in_0L_mass_in, use_Goldstone_resum_in)
-
-#    cmd = "./../../../bin/run_xSM_HT"
-#    file_name = "xi_HT"
-#    scan(cmd, file_name, ms, lambda_s, lambda_hs, Q_in, xi, daisy_flag_in, use_1L_EWSB_in_0L_mass_in, use_Goldstone_resum_in)
-#
-#    cmd = "./../../../bin/run_xSM_PRM"
-#    file_name = "xi_PRM"
-#    scan(cmd, file_name, ms, lambda_s, lambda_hs, Q_in, xi, daisy_flag_in, use_1L_EWSB_in_0L_mass_in, use_Goldstone_resum_in)
-
-    cmd = "./../../../bin/run_xSM_PRM_0L"
+
+    cmd = "./../../../bin/run_xSM_MSbar"
+    file_name = "xi_MSbar"
+    scan(cmd, file_name, ms, lambda_s, lambda_hs, Q_in, xi, daisy_flag_in, use_1L_EWSB_in_0L_mass_in, use_Goldstone_resum_in)
+
+    cmd = "./../../../bin/run_xSM_HT"
+    file_name = "xi_HT"
+    scan(cmd, file_name, ms, lambda_s, lambda_hs, Q_in, xi, daisy_flag_in, use_1L_EWSB_in_0L_mass_in, use_Goldstone_resum_in)
+
+    cmd = "./../../../bin/run_xSM_PRM"
+    file_name = "xi_PRM"
+    scan(cmd, file_name, ms, lambda_s, lambda_hs, Q_in, xi, "0", use_1L_EWSB_in_0L_mass_in, "0")
+
+    cmd = "./../../../bin/run_xSM_PRM"
     file_name = "xi_PRM_0L"
-    scan(cmd, file_name, ms, lambda_s, lambda_hs, Q_in, xi, "0", "0", "0")
+    scan(cmd, file_name, ms, lambda_s, lambda_hs, Q_in, xi, "0", use_1L_EWSB_in_0L_mass_in, "0", "1")
     
 #scheme = "xSM_MSbar"
 #cmd = "./../../../bin/run_"+scheme
