--- conflicted
+++ resolved
@@ -172,12 +172,9 @@
 
   /** return the deepest phase at T */
   Phase get_deepest_phase_at_T(double T);
-<<<<<<< HEAD
-  
+
   /** Allow the potential to be visible to other classes such as transition_finder (e.g. for checkSubcriticalTransition). */
   const EffectivePotential::Potential& get_potential() const;
-=======
->>>>>>> 28d2d097
 
   EffectivePotential::Potential &P;
 
