// ====================================================================
// This file is part of PhaseTracer

// This program is free software: you can redistribute it and/or modify
// it under the terms of the GNU General Public License as published by
// the Free Software Foundation, either version 3 of the License, or
// (at your option) any later version.

// This program is distributed in the hope that it will be useful,
// but WITHOUT ANY WARRANTY; without even the implied warranty of
// MERCHANTABILITY or FITNESS FOR A PARTICULAR PURPOSE.  See the
// GNU General Public License for more details.

// You should have received a copy of the GNU General Public License
// along with this program.  If not, see <http://www.gnu.org/licenses/>.
// ====================================================================

#ifndef PHASETRACER_PHASE_PLOTTER_INCLUDED
#define PHASETRACER_PHASE_PLOTTER_INCLUDED

#include <boost/filesystem.hpp>
#include <cstdlib>
#include <fstream>
#include <vector>
#include <string>
#include <iostream>
#include <iomanip>

#include "logger.hpp"
#include "transition_finder.hpp"

//#include <sys/stat.h>
#include <boost/filesystem.hpp>
#include <boost/algorithm/string/predicate.hpp>

namespace PhaseTracer {

void phase_plotter(const PhaseTracer::TransitionFinder& tf, std::string folderName = "", std::string fileName = "model", bool bPlot = true) {
  std::ofstream output_file;
  // Increase the output precision, otherwise some of the output phase temperatures are rounded to identical values. This causes issues with
  // the arrow_plot in phase_plotter.py.
  output_file << std::setprecision(10);

  if(folderName == "")
  {
    output_file.open(fileName + ".dat");
  }
  else
  {
    /*if (!boost::starts_with(folderName, "output/"))
    {
      folderName = "output/" + folderName;
    }*/
    //char* folderNameCharArray = &folderName[0];
    //int check = mkdir(folderNameCharArray, S_IRWXU | S_IRWXG | S_IROTH | S_IXOTH);
    //std::cout << "check = " << check << std::endl;
    boost::filesystem::create_directories(folderName);
    output_file.open(folderName + "/" + fileName + ".dat");
  }

  if(!output_file)
  {
    std::cout << "Could not open file!" << std::endl;
    return;
  }

  auto phases = tf.get_phases();
  auto transitions = tf.get_transitions();
  auto transition_paths = tf.get_transition_paths();

  for (auto &p : phases) {
    output_file << "# phase " << p.key << std::endl;
    //output_file << p.key << " " << std::endl;
    for (int i = 0; i < p.X.size(); i++) {
      output_file << p.T[i] << " " << p.V[i];
      for (int j = 0; j < p.X[i].size(); j++) {
        output_file << " " << p.X[i][j];
      }
      output_file << std::endl;
    }
    output_file << std::endl;
  }

  for (auto &t : transitions) {
    output_file << "# transition" << std::endl;
    output_file << t.false_phase.key << " " << t.true_phase.key << " ";
    output_file << t.TC;
    for (int j = 0; j < t.true_vacuum.size(); j++) {
      output_file << " " << t.true_vacuum[j];
    }
    for (int j = 0; j < t.false_vacuum.size(); j++) {
      output_file << " " << t.false_vacuum[j];
    }
    output_file << " " << t.key;
    output_file << " " << t.id;
    output_file << " " << int(t.subcritical) << std::endl << std::endl;
  }

  //std::cout << "Writing " << transition_paths.size() << " transition paths to the output file..." << std::endl;

  for (auto &tp : transition_paths) {
    //std::cout << "Transition path: " << tp << std::endl;
    //std::cout << "Size of path: " << tp.transitions.size() << std::endl;
    
    if (tp.transitions.size() == 0) {
      // Prior to 25/05/21 we didn't print a transition path if no transitions were involved. However, it is still useful
      // to know which phase the Universe stayed in, directly from the transition path.
      //continue;

      output_file << "# transition-path" << std::endl;
      // A negative number represents a phase rather than a transition.
      output_file << "-" << tp.phases[0] << std::endl << std::endl;
      continue;
    }


    output_file << "# transition-path" << std::endl;
    output_file << tp.transitions[0].transitionIndex;
    for (int i = 1; i < tp.transitions.size(); ++i) {
      output_file << " " << tp.transitions[i].transitionIndex;
    }
    output_file << std::endl << std::endl;
  }
  output_file.close();

  if(!bPlot)
  {
    return;
  }

  const boost::filesystem::path this_file(__FILE__);
  const auto this_dir = this_file.parent_path();
  const boost::filesystem::path file("../make_plots/phase_plotter.py");
  const auto program = this_dir / file;
<<<<<<< HEAD
  std::string command = "python3 -W ignore " + program.string() + " " + prefix;
=======
  std::string command = "python3 -W ignore \"" + program.string() + "\" \"" + folderName + "\" \"" + fileName + "\"";
>>>>>>> 16f403ae

  LOG(debug) << "Executing " << command;
  const auto result = std::system(command.c_str());
}

}  // namespace PhaseTracer

#endif<|MERGE_RESOLUTION|>--- conflicted
+++ resolved
@@ -132,11 +132,7 @@
   const auto this_dir = this_file.parent_path();
   const boost::filesystem::path file("../make_plots/phase_plotter.py");
   const auto program = this_dir / file;
-<<<<<<< HEAD
-  std::string command = "python3 -W ignore " + program.string() + " " + prefix;
-=======
   std::string command = "python3 -W ignore \"" + program.string() + "\" \"" + folderName + "\" \"" + fileName + "\"";
->>>>>>> 16f403ae
 
   LOG(debug) << "Executing " << command;
   const auto result = std::system(command.c_str());
