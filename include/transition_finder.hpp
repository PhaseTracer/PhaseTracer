// ====================================================================
// This file is part of PhaseTracer

// This program is free software: you can redistribute it and/or modify
// it under the terms of the GNU General Public License as published by
// the Free Software Foundation, either version 3 of the License, or
// (at your option) any later version.

// This program is distributed in the hope that it will be useful,
// but WITHOUT ANY WARRANTY; without even the implied warranty of
// MERCHANTABILITY or FITNESS FOR A PARTICULAR PURPOSE.  See the
// GNU General Public License for more details.

// You should have received a copy of the GNU General Public License
// along with this program.  If not, see <http://www.gnu.org/licenses/>.
// ====================================================================

#ifndef PHASETRACER_CRITICAL_TEMPERATURES_HPP_INCLUDED
#define PHASETRACER_CRITICAL_TEMPERATURES_HPP_INCLUDED

#include <ostream>
#include <vector>
#include <Eigen/Core>
#include <algorithm>
#include <boost/cstdint.hpp>

#include "phase_finder.hpp"
#include "overload.hpp"
<<<<<<< HEAD
#include "potential.hpp"
#include "action_calculator.hpp"
=======
#include "transition_graph_util.hpp"

namespace TransitionGraph
{
    struct Path;
}
>>>>>>> 16f403ae

namespace PhaseTracer {

/** Information about root-finding for a transition */
enum Message {SUCCESS, NON_OVERLAPPING_T, ERROR};

struct Transition {
  /** Data about a particular transition */
  Message message;
  double TC;
  Phase true_phase;
  Phase false_phase;
  Eigen::VectorXd true_vacuum;
  Eigen::VectorXd false_vacuum;
  double gamma;
  std::vector<bool> changed;
  double delta_potential;
  double TN;
  Eigen::VectorXd true_vacuum_TN;
  Eigen::VectorXd false_vacuum_TN;
  size_t key;
  bool subcritical;
  size_t id;

  /** Pretty-printer for single transition */
  friend std::ostream& operator << (std::ostream& o, const Transition& a) {
    if (a.message == SUCCESS) {
      o << "=== transition from phase " << a.false_phase.key;
      if (a.key == 0) {
        o << " to phase " << a.true_phase.key << " ===" << std::endl;
      } else {
        o << " to symmetric partner " << a.key
          << " of phase " << a.true_phase.key << " ===" << std::endl;
      }
      o << "changed = " << a.changed << std::endl
        << "TC = " << a.TC << std::endl
<<<<<<< HEAD
        << "false vacuum (TC) = " << a.false_vacuum << std::endl
        << "true vacuum (TC) = " << a.true_vacuum << std::endl
        << "gamma (TC) = " << a.gamma << std::endl
        << "delta potential (TC) = " << a.delta_potential << std::endl
        << "TN = " << a.TN << std::endl
        << "false vacuum (TN) = " << a.true_vacuum_TN << std::endl
        << "true vacuum (TN) = " << a.false_vacuum_TN << std::endl;
=======
        << "gamma = " << a.gamma << std::endl
        << "delta potential = " << a.delta_potential << std::endl;
      // TODO: Ideally we would only print this property if we check for subcritical transitions.
      // TODO: Unfortunately this is a property of the TransitionFinder and the Transition doesn't have knowledge of
      // TODO: this. We could store it here but that seems wasteful.
      //if(check_subcritical_transitions)
      {
        o << "subcritical = " << a.subcritical << std::endl;
      }
>>>>>>> 16f403ae
    } else {
      o << "=== failure. message =  " << a.message << " ===" << std::endl;
    }
    return o;
  }

};

class TransitionFinder {
 public:
  explicit TransitionFinder(PhaseFinder& pf_) :
    pf(pf_), ac(pf_.P){
      calculate_action = false;
    }
  explicit TransitionFinder(PhaseFinder& pf_, ActionCalculator ac_) :
    pf(pf_), ac(ac_){
      calculate_action = true;
    }
  virtual ~TransitionFinder() = default;

  /** Find all transitions between all phases */
  void find_transitions();

  /** Called from find_transitions; adds subcritical transitions to the transitions vector */
  void append_subcritical_transitions();

  /** Called from append_subcritical_transitions; checks whether there is a subcritical transition between two phases. */
  bool checkSubcriticalTransition(const std::vector<PhaseTracer::Phase>& phases, int i, int j, double Tmax,
    double energyAtTmax, bool checkFromNewPhase, std::vector<bool>& isTransitionedTo);

  /** Called from find_transitions; checks whether the transition should be kept or rejected. */
  bool validateTransition(const Transition& transition) const;

  /** Find all transition paths  */
  void find_transition_paths(const EffectivePotential::Potential& model, bool knownHighTPhase);

  /** Retrieve all transitions between all phases */
  std::vector<Transition> get_transitions() const { return transitions; }

<<<<<<< HEAD
  std::vector<Eigen::VectorXd> get_vacua_at_T(Phase phase1, Phase phase2, double T, size_t i_unique=0)const;
  
  double get_action(Phase phase1, Phase phase2, double T, size_t i_unique=0) const;
  
  double get_action(Eigen::VectorXd vacuum_1, Eigen::VectorXd vacuum_2, double T) const;
  
  double get_Tnuc(Phase phase1, Phase phase2, size_t i_unique, double T_begin, double T_end) const;
  
=======
  /** Retrieve all transition paths */
  std::vector<TransitionGraph::Path> get_transition_paths() const { return transition_paths; }

>>>>>>> 16f403ae
  /** Retrieve all phases */
  std::vector<Phase> get_phases() const { return pf.get_phases(); }

  /** Pretty-printer for set of transitions in this object */
  friend std::ostream& operator << (std::ostream& o, const TransitionFinder& a);

  /** Object with phases and potential */
  PhaseFinder &pf;
  
 private:
  
  ActionCalculator ac;
  
  /** Whether already calculated all transitions */
  bool calculated_transitions = false;

  /** Container for all transitions between any two phases */
  std::vector<Transition> transitions;

  /** Container for all transition paths. */
  std::vector<TransitionGraph::Path> transition_paths;

  /** Find transitions between two phases between two temperatures */
  std::vector<Transition> find_transition(Phase p1, Phase p2, double T1, double T2, size_t currentID) const;

  /** Find many transitions between two phases at a particular resolution */
  std::vector<Transition> divide_and_find_transition(const Phase& phase1, const Phase& phase2, double T1, double T2, size_t currentID) const;

  /** Check whether two phase are overlapped at T*/
  bool phases_overlaped(const Phase& phase1, const Phase& phase2, double T) const;

  /** Find un-overlapped temperature region between the two phases*/
  std::vector<double> get_un_overlapped_T_range(const Phase& phase1, const Phase& phase2, double T1, double T2) const;

  /** Strength of phase transition for first N fields */
  double gamma(const Eigen::VectorXd& true_vacuum, const Eigen::VectorXd& false_vacuum, const double TC) const;

  /** Note which VEVs changed */
  std::vector<bool> changed(const Eigen::VectorXd& true_vacuum, const Eigen::VectorXd& false_vacuum) const;
  
  /** Number of scalar fields that could break electroweak symmetry */
  PROPERTY(int, n_ew_scalars, -1)

  /** Minimum separation between critical temperatures */
  PROPERTY(double, separation, 1.)
  /** Assume at most one critical temperature between two phases */
  PROPERTY(bool, assume_only_one_transition, true)
  /** Relative precision in critical temperature */
  PROPERTY(double, TC_tol_rel, 1.e-4)
  /** Maximum number of iterations when finding a critical temperature */
  PROPERTY(boost::uintmax_t, max_iter, 100)
  /** Relative tolerance for judging whether a field is changed during a transition */
  PROPERTY(double, change_rel_tol, 1.e-3)
  /** Absolute tolerance for judging whether a field is changed during a transition */
  PROPERTY(double, change_abs_tol, 1.e-3)
<<<<<<< HEAD
  PROPERTY(double, Tnuc_step, 1.)
  /** Relative precision in nucleation temperature */
  PROPERTY(double, Tnuc_tol_rel, 1.e-3)
  
  PROPERTY(bool, calculate_action, false)
  
=======
  /**
    * Whether we should check for subcritical transitions, i.e. transitions between phases when one phase is strictly of
    * lower energy than the other. This can occur when a new phase appears near a phase that is not of the highest energy
    * at that temperature.
    */
  PROPERTY(bool, check_subcritical_transitions, false)
>>>>>>> 16f403ae
};

}  // namespace PhaseTracer

#endif<|MERGE_RESOLUTION|>--- conflicted
+++ resolved
@@ -26,17 +26,14 @@
 
 #include "phase_finder.hpp"
 #include "overload.hpp"
-<<<<<<< HEAD
 #include "potential.hpp"
 #include "action_calculator.hpp"
-=======
 #include "transition_graph_util.hpp"
 
 namespace TransitionGraph
 {
     struct Path;
 }
->>>>>>> 16f403ae
 
 namespace PhaseTracer {
 
@@ -73,7 +70,6 @@
       }
       o << "changed = " << a.changed << std::endl
         << "TC = " << a.TC << std::endl
-<<<<<<< HEAD
         << "false vacuum (TC) = " << a.false_vacuum << std::endl
         << "true vacuum (TC) = " << a.true_vacuum << std::endl
         << "gamma (TC) = " << a.gamma << std::endl
@@ -81,17 +77,12 @@
         << "TN = " << a.TN << std::endl
         << "false vacuum (TN) = " << a.true_vacuum_TN << std::endl
         << "true vacuum (TN) = " << a.false_vacuum_TN << std::endl;
-=======
-        << "gamma = " << a.gamma << std::endl
-        << "delta potential = " << a.delta_potential << std::endl;
-      // TODO: Ideally we would only print this property if we check for subcritical transitions.
-      // TODO: Unfortunately this is a property of the TransitionFinder and the Transition doesn't have knowledge of
-      // TODO: this. We could store it here but that seems wasteful.
-      //if(check_subcritical_transitions)
-      {
-        o << "subcritical = " << a.subcritical << std::endl;
-      }
->>>>>>> 16f403ae
+        // TODO: Ideally we would only print this property if we check for subcritical transitions.
+        // TODO: Unfortunately this is a property of the TransitionFinder and the Transition doesn't have knowledge of
+        // TODO: this. We could store it here but that seems wasteful.
+        // if(check_subcritical_transitions){
+        //  o << "subcritical = " << a.subcritical << std::endl;
+        // }
     } else {
       o << "=== failure. message =  " << a.message << " ===" << std::endl;
     }
@@ -131,7 +122,6 @@
   /** Retrieve all transitions between all phases */
   std::vector<Transition> get_transitions() const { return transitions; }
 
-<<<<<<< HEAD
   std::vector<Eigen::VectorXd> get_vacua_at_T(Phase phase1, Phase phase2, double T, size_t i_unique=0)const;
   
   double get_action(Phase phase1, Phase phase2, double T, size_t i_unique=0) const;
@@ -140,11 +130,9 @@
   
   double get_Tnuc(Phase phase1, Phase phase2, size_t i_unique, double T_begin, double T_end) const;
   
-=======
   /** Retrieve all transition paths */
   std::vector<TransitionGraph::Path> get_transition_paths() const { return transition_paths; }
 
->>>>>>> 16f403ae
   /** Retrieve all phases */
   std::vector<Phase> get_phases() const { return pf.get_phases(); }
 
@@ -200,21 +188,18 @@
   PROPERTY(double, change_rel_tol, 1.e-3)
   /** Absolute tolerance for judging whether a field is changed during a transition */
   PROPERTY(double, change_abs_tol, 1.e-3)
-<<<<<<< HEAD
   PROPERTY(double, Tnuc_step, 1.)
   /** Relative precision in nucleation temperature */
   PROPERTY(double, Tnuc_tol_rel, 1.e-3)
   
   PROPERTY(bool, calculate_action, false)
   
-=======
   /**
     * Whether we should check for subcritical transitions, i.e. transitions between phases when one phase is strictly of
     * lower energy than the other. This can occur when a new phase appears near a phase that is not of the highest energy
     * at that temperature.
     */
   PROPERTY(bool, check_subcritical_transitions, false)
->>>>>>> 16f403ae
 };
 
 }  // namespace PhaseTracer
