--- conflicted
+++ resolved
@@ -130,7 +130,8 @@
             const auto scalar_masses_sq = get_scalar_masses_sq(phi_shifted, xi);
             const auto fermion_masses_sq = get_fermion_masses_sq(phi_shifted);
             const auto vector_masses_sq = get_vector_masses_sq(phi_shifted);
-
+            const auto ghost_masses_sq = get_ghost_masses_sq(phi_shifted, xi);
+          
             for(int k = 0; k < n_h_xy.size(); ++k)
             {
                 const double T_shifted = T + n_h_xy[k]*h;
@@ -141,7 +142,7 @@
                 {
                     case DaisyMethod::None:
                     {
-                        V1T_ = V1T(scalar_masses_sq, fermion_masses_sq, vector_masses_sq, T);
+                        V1T_ = V1T(scalar_masses_sq, fermion_masses_sq, vector_masses_sq, ghost_masses_sq, T);
                         gradient(i) += (V1T_ + counter_term_)*coeff_xy[j]*coeff_xy[k] / (h*h);
                         break;
                     }
@@ -150,7 +151,7 @@
                         const auto scalar_debye_sq = get_scalar_debye_sq(phi_shifted, xi, T_shifted);
                         const auto vector_debye_sq = get_vector_debye_sq(phi_shifted, T_shifted);
                         
-                        V1T_ = V1T(scalar_masses_sq, fermion_masses_sq, vector_masses_sq, T);
+                        V1T_ = V1T(scalar_masses_sq, fermion_masses_sq, vector_masses_sq, ghost_masses_sq, T);
                         daisy_ = daisy(scalar_masses_sq, scalar_debye_sq, vector_masses_sq, vector_debye_sq,
                             T_shifted);
                         gradient(i) += (V1T_ + daisy_ + counter_term_)*coeff_xy[j]*coeff_xy[k] / (h*h);
@@ -161,8 +162,8 @@
                         const auto scalar_debye_sq = get_scalar_debye_sq(phi_shifted, xi, T_shifted);
                         const auto vector_debye_sq = get_vector_debye_sq(phi_shifted, T_shifted);
 						
-                        V1_= V1(scalar_debye_sq, fermion_masses_sq, vector_debye_sq);
-                        V1T_ = V1T(scalar_debye_sq, fermion_masses_sq, vector_debye_sq, T);
+                        V1_= V1(scalar_debye_sq, fermion_masses_sq, vector_debye_sq, ghost_masses_sq);
+                        V1T_ = V1T(scalar_debye_sq, fermion_masses_sq, vector_debye_sq, ghost_masses_sq, T);
 						
                         gradient(i) += (V1_ + V1T_ + counter_term_)*coeff_xy[j]*coeff_xy[k] / (h*h);
                         break;
@@ -191,28 +192,7 @@
   const auto scalar_dofs = get_scalar_dofs();
   const auto fermion_dofs = get_fermion_dofs();
   const auto vector_dofs = get_vector_dofs();
-<<<<<<< HEAD
-  
-  /*if(true)
-	  {
-		  std::cout << "Scalars:";
-		  for(auto i: scalar_masses_sq)
-			  std::cout << " " << i;
-		  std::cout << std::endl;
-		  
-		  std::cout << "Fermions:";
-		  for(auto i: fermion_masses_sq)
-			  std::cout << " " << i;
-		  std::cout << std::endl;
-		  
-		  std::cout << "Bosons:";
-		  for(auto i: vector_masses_sq)
-			  std::cout << " " << i;
-		  std::cout << std::endl;
-	  }*/
-=======
   const auto ghost_dofs = get_ghost_dofs();
->>>>>>> 23e792a5
 
   if (scalar_dofs.size() != scalar_masses_sq.size()) {
     throw std::runtime_error("Scalar dofs and masses do not match");
