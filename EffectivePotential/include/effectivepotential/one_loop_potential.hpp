--- conflicted
+++ resolved
@@ -72,7 +72,7 @@
   /** Counter-term to potential */
   virtual double counter_term(Eigen::VectorXd phi, double T) const { return 0; }
 
-<<<<<<< HEAD
+
   /** High-temperature expansion of potential */
   double VHT(Eigen::VectorXd phi, double T) const;
 
@@ -82,7 +82,7 @@
 
   /** One-loop scalar masses */
   std::vector<double> get_1l_scalar_masses_sq(Eigen::VectorXd phi, double T) const;
-=======
+
   /** The renormalization scale for the effective potential */
   void set_renormalization_scale(double Q) { renormalization_scale = Q; }
   double get_renormalization_scale() const { return renormalization_scale; }
@@ -94,7 +94,6 @@
   /** Treatment of the thermal masses */
   void set_daisy_method(DaisyMethod dm ) { daisy_method = dm; }
   DaisyMethod get_daisy_method() const { return daisy_method; }
->>>>>>> 49f7b1c4
 
  private:
   /** The renormalization scale for the effective potential */
