// ====================================================================
// This file is part of PhaseTracer

// This program is free software: you can redistribute it and/or modify
// it under the terms of the GNU General Public License as published by
// the Free Software Foundation, either version 3 of the License, or
// (at your option) any later version.

// This program is distributed in the hope that it will be useful,
// but WITHOUT ANY WARRANTY; without even the implied warranty of
// MERCHANTABILITY or FITNESS FOR A PARTICULAR PURPOSE.  See the
// GNU General Public License for more details.

// You should have received a copy of the GNU General Public License
// along with this program.  If not, see <http://www.gnu.org/licenses/>.
// ====================================================================

#include <cmath>
#include <boost/math/tools/roots.hpp>
#include <iostream>

#include "transition_finder.hpp"
#include "logger.hpp"

namespace PhaseTracer {

std::vector<Transition> TransitionFinder::find_transition(Phase phase1, Phase phase2, double T1, double T2, size_t currentID) const {
  if (T1 > T2) {
    LOG(debug) << "Phases do not overlap in temperature - no critical temperature";
    return {{NON_OVERLAPPING_T}};
  }

  try {
    const auto f = [this, phase1, phase2](double T) {return this->pf.delta_potential_at_T(phase1, phase2, T);};

    const double root_bits = 1. - std::log2(TC_tol_rel);
    boost::math::tools::eps_tolerance<double> stop(root_bits);
    boost::uintmax_t non_const_max_iter = max_iter;
    const auto result = boost::math::tools::toms748_solve(f, T1, T2, stop, non_const_max_iter);
    const double TC = (result.first + result.second) * 0.5;

    LOG(debug) << "Found critical temperature = " << TC;

    const bool ordered = f(T1) < 0.;
    if (!ordered) {
      std::swap(phase1, phase2);
    }
    const auto phase1_at_critical = pf.phase_at_T(phase1, TC);
    const auto phase2_at_critical = pf.phase_at_T(phase2, TC);
    const auto delta_potential = phase1_at_critical.potential - phase2_at_critical.potential;
    const auto true_vacua = pf.symmetric_partners(phase1_at_critical.x);
    const auto false_vacua =  pf.symmetric_partners(phase2_at_critical.x);
    std::vector<Transition> unique_transitions;
    // Fix false_vacuum, and loop all possible symmetric partners of true_vacuum
    const auto false_vacuum = false_vacua[0];
    auto true_vacuum = true_vacua[0];
    for (size_t i_unique=0; i_unique < true_vacua.size(); i_unique++) {
      true_vacuum = true_vacua[i_unique];
      bool duplicate = false;
      const auto fv = pf.symmetric_partners(false_vacuum);
      const auto tv = pf.symmetric_partners(true_vacuum);
      LOG(trace) << "False vacuum: " << false_vacuum;
      LOG(trace) << "and true vacuum: " << true_vacuum;
      for (const auto tran : unique_transitions) {
        for (size_t i=0; i< fv.size(); ++i) {
          if ((fv[i]-tran.false_vacuum).norm() < change_abs_tol + change_rel_tol * fv[i].norm()
            && (tv[i]-tran.true_vacuum).norm() < change_abs_tol + change_rel_tol * tv[i].norm()) {
            LOG(trace) << "are duplicate";
            duplicate = true;
            break;
           }
        }
      }
      if (!duplicate) {
        LOG(trace) << "are not duplicate";
        const auto gamma_ = gamma(true_vacuum, false_vacuum, TC);
        const auto changed_ = changed(true_vacuum, false_vacuum);
        Eigen::VectorXd NaN_vec(1);
        NaN_vec[0] = std::numeric_limits<double>::quiet_NaN();
        unique_transitions.push_back({SUCCESS, TC, phase1, phase2,
<<<<<<< HEAD
          true_vacuum, false_vacuum, gamma_, changed_, delta_potential,
          std::numeric_limits<double>::quiet_NaN(), {}, {}, i_unique});
=======
          true_vacuum, false_vacuum, gamma_, changed_,
          delta_potential, unique_transitions.size(), false, currentID++});
>>>>>>> 16f403ae
      }
    }
    
    if (calculate_action){
      size_t i_selected = 0;
      if (unique_transitions.size()>1){
        double min_action = std::numeric_limits<double>::max();
        for (size_t i_unique=0; i_unique < unique_transitions.size(); i_unique++) {
          double Ttry = T1 + 0.9*(TC-T1);
          double try_action = get_action(phase1, phase2, Ttry, i_unique);
          LOG(debug) << "Action at "<< Ttry << " for transtion " << i_unique << " is " << try_action;
          if (try_action<min_action){
            min_action = try_action;
            i_selected = i_unique;
          }
        }
        if (min_action<std::numeric_limits<double>::max()){
          LOG(debug) << "Selcet the symmetric partner " << i_selected << ".";
        } else {
          LOG(debug) << "Can not selcet the symmetric partner.";
          //TODO
        }
      }
        
      double TN = get_Tnuc(phase1, phase2, i_selected, TC, T1);
      std::vector<Transition> selected_transition;
      selected_transition.push_back(unique_transitions[i_selected]);
      const auto vacua = get_vacua_at_T(phase1, phase2, TN, i_selected);
      selected_transition[0].TN = TN;
      selected_transition[0].true_vacuum_TN = vacua[0];
      selected_transition[0].false_vacuum_TN = vacua[1];
      return selected_transition;
    } else {
      return unique_transitions;
    }
    
  } catch (const std::exception& e) {
    // TODO
    LOG(debug) << e.what() << " - probably no sign change between T = " << T1 << " and " << T2;
    return {{ERROR}};
  }
}

<<<<<<< HEAD
double TransitionFinder::get_Tnuc(Phase phase1, Phase phase2, size_t i_unique, double T_begin, double T_end) const{
  
  if (T_begin < T_end) {
    LOG(fatal) << "T_begin < T_end, so swith the values. ";
    T_begin = T_begin + T_end;
    T_end   = T_begin - T_end;
    T_begin = T_begin - T_end;
  }
  
  LOG(debug) << "Find Tnuc between " << phase1.key << " and " << phase2.key << " in [" << T_begin << ", "<< T_end <<"]. ";
  
  
  const auto nucleation_criteria = [this, phase1, phase2, i_unique](double Ttry) {
    return this->get_action(phase1, phase2, Ttry, i_unique)/Ttry - 140.;
  };

//  LOG(debug) << "nucleation_criteria(T_begin)= " << nucleation_criteria(T_begin) ;
//  LOG(debug) << "nucleation_criteria(T_end)= " << nucleation_criteria(T_end) ;
  
  double Tnuc = std::numeric_limits<double>::quiet_NaN();
  // If action at T_begin is NaN, find the largest valid T_begin
  double nc = nucleation_criteria(T_begin);
  while (std::isnan(nc)){
    T_begin -= Tnuc_step;
    if (T_begin < T_end)
      return Tnuc;
    nc = nucleation_criteria(T_begin);
  }
  
  if ( nc < 0 ) {
    LOG(debug) << "The tunneling possibility at T_begin satisfys the nucleation condition." ;
    return T_begin;
  }
  
  nc = nucleation_criteria(T_end);
  // If the tunneling possibility at T_end is small, find T_end from T_begin
  if ( nc > 0 or std::isnan(nc) ) {
    double T_end_ = T_end;
    while (true) {
      T_end = T_begin - Tnuc_step;
      while (nucleation_criteria(T_end) < 0) break;
      while (T_end < T_end_) return Tnuc;
      T_begin = T_end;
    }
  }
  
  try{
    const double root_bits = 1. - std::log2(Tnuc_tol_rel);
    boost::math::tools::eps_tolerance<double> stop(root_bits);
    boost::uintmax_t non_const_max_iter = max_iter;
    const auto result = boost::math::tools::bisect(nucleation_criteria, T_end, T_begin, stop, non_const_max_iter);
    Tnuc = (result.first + result.second) * 0.5;
    LOG(debug) << "Found nucleation temperature = " << Tnuc;
  } catch(char *str){
    std::cout << str << std::endl; // TODO
    // find the first
  }
  return Tnuc;
}

std::vector<Transition> TransitionFinder::divide_and_find_transition(const Phase& phase1, const Phase& phase2, double T1, double T2) const {

#ifdef CAL_TNUC
  // TODO
  LOG(warning) << "When assume_only_one_transition is set to false, the calculation of Tnuc will not be performed. " << std::endl;
#endif
  
=======
std::vector<Transition> TransitionFinder::divide_and_find_transition(const Phase& phase1, const Phase& phase2, double T1, double T2, size_t currentID) const {
>>>>>>> 16f403ae
  std::vector<Transition> roots;
  for (double T = T1; T <= T2; T += separation) {
    const auto bs = find_transition(phase1, phase2, T, std::min(T + separation, T2), currentID + roots.size());
    for (const auto &b : bs) {
      roots.push_back(b);
    }
  }
  return roots;
}

std::vector<Eigen::VectorXd> TransitionFinder::get_vacua_at_T(Phase phase1, Phase phase2, double T, size_t i_unique)const{
  const auto phase1_at_T = pf.phase_at_T(phase1, T);
  const auto phase2_at_T = pf.phase_at_T(phase2, T);
  const auto true_vacua_at_T = pf.symmetric_partners(phase1_at_T.x);
  const auto false_vacua_at_T =  pf.symmetric_partners(phase2_at_T.x);
  
  return {false_vacua_at_T[0], true_vacua_at_T[i_unique]};
}

double TransitionFinder::get_action(Phase phase1, Phase phase2, double T, size_t i_unique) const{
  const auto vacua = get_vacua_at_T(phase1, phase2, T, i_unique);
  return ac.get_action(vacua[0], vacua[1], T);
}

double TransitionFinder::get_action(Eigen::VectorXd vacuum_1, Eigen::VectorXd vacuum_2, double T) const{
  return ac.get_action(vacuum_1, vacuum_2, T);
}

double TransitionFinder::gamma(const Eigen::VectorXd& true_vacuum, const Eigen::VectorXd& false_vacuum, const double TC) const {
  const int b = true_vacuum.size() + 1;
  const int items = (b + (n_ew_scalars % b)) % b;
  return (true_vacuum-false_vacuum).head(items).norm()/TC;
}

std::vector<bool> TransitionFinder::changed(const Eigen::VectorXd& true_vacuum, const Eigen::VectorXd& false_vacuum) const {
  auto delta = true_vacuum-false_vacuum;
  std::vector<bool> changed_;
  for (unsigned int i = 0; i < delta.size(); i += 1) {
    changed_.push_back(std::abs(delta[i])> change_abs_tol + change_rel_tol * std::max(true_vacuum.norm(), false_vacuum.norm()));
  }
  return changed_;
}

bool TransitionFinder::phases_overlaped(const Phase& phase1, const Phase& phase2, double T) const {
  return pf.identical_within_tol(pf.phase_at_T(phase1, T).x, pf.phase_at_T(phase2, T).x);
}

std::vector<double> TransitionFinder::get_un_overlapped_T_range(const Phase& phase1, const Phase& phase2, double T1, double T2) const {
  std::vector<double> T_range;

  if (!(phases_overlaped(phase1, phase2, T1) || phases_overlaped(phase1, phase2, T2))) {
    T_range.push_back(T1);
    T_range.push_back(T2);
    return T_range;
  }

  if ( phases_overlaped(phase1, phase2, T1) && phases_overlaped(phase1, phase2, T2) ) {
    LOG(fatal) << "Phases " << phase1.key << " and " << phase2.key << " are redundant";
    return T_range;
  }

  double T_same = phases_overlaped(phase1, phase2, T1) ? T1 : T2;
  double T_diff = phases_overlaped(phase1, phase2, T2) ? T1 : T2;
  T_range.push_back(T_diff);

  while (std::abs(T_diff-T_same) > TC_tol_rel) {
    double T_mid = 0.5*(T_same+T_diff);
    if (phases_overlaped(phase1, phase2, T_mid)) {
      T_same = T_mid;
    } else {
      T_diff = T_mid;
    }
  }
  T_range.push_back(T_diff);
  T_range.push_back(T_same);

  return T_range;
}

void TransitionFinder::find_transitions() {
  if (calculated_transitions) {
    return;
  }

  calculated_transitions = true;
  const auto phases = pf.get_phases();

  for (const auto &phase1 : phases) {
    for (const auto &phase2 : phases) {
      // Don't investigate n1 -> n1 or n1 -> n2 as well as n2 -> n1
      if (phase1.key >= phase2.key) {
        continue;
      }

      LOG(debug) << "Finding critical temperatures between phases "
                 << phase1.key << " and " << phase2.key;


      double tmax = std::min(phase1.T.back(), phase2.T.back());
      double tmin = std::max(phase1.T.front(), phase2.T.front());

      if (tmin > tmax) {
        LOG(debug) << "Phases do not overlap in temperature - no critical temperature";
        continue;
      }

      auto T_range = get_un_overlapped_T_range(phase1, phase2, tmin, tmax);

      if (T_range.size() == 0) continue;
      if (T_range.size() == 3) {
        const auto TC = T_range[2];
        const auto TN = T_range[2];
        LOG(debug) << "Phases " << phase1.key << " and " << phase2.key << " cross at T=" << TC;
        const auto phase1_at_critical = pf.phase_at_T(phase1, TC);
        const auto phase2_at_critical = pf.phase_at_T(phase2, TC);
        const double gamma_ = 0.;
        auto changed_ = changed(phase1_at_critical.x, phase2_at_critical.x);
        Transition f = {SUCCESS, TC, phase1, phase2,
                        phase1_at_critical.x, phase2_at_critical.x,
                        gamma_, changed_,
<<<<<<< HEAD
                        phase1_at_critical.potential - phase2_at_critical.potential,
                        TC, {}, {}, 0 };
=======
                        phase1_at_critical.potential - phase2_at_critical.potential, 0, false, transitions.size()};
>>>>>>> 16f403ae
        transitions.push_back(f);
        //std::cout << "New transition id: " << transitions.back().id << std::endl;
      }

      const auto found = assume_only_one_transition ?
        find_transition(phase1, phase2, T_range[0], T_range[1], transitions.size()) :
        divide_and_find_transition(phase1, phase2, T_range[0], T_range[1], transitions.size());

      for (const auto &f : found) {
        if (f.message == SUCCESS && validateTransition(f)) {
            transitions.push_back(f);
            //std::cout << "New transition id: " << transitions.back().id << std::endl;
        }
      }
    }
  }

  if(check_subcritical_transitions)
  {
    LOG(debug) << "Checking for subcritical transitions...";
    append_subcritical_transitions();
  }
  else
  {
    //std::cout << "Ignoring subcritical transitions." << std::endl;
  }

  // Finally sort transitions by critical temperature
  std::sort(transitions.begin(), transitions.end(),
    [](const Transition &a, const Transition &b) {return a.TC < b.TC;});
}

bool TransitionFinder::validateTransition(const Transition& transition) const
{
  // The only validation required at the moment is based on phase splitting. Just as we do for subcritical transitions,
  // we need to make sure that the transition isn't spurious, arising from 

  //  wait, instead of patching everything, how about insert the precise data point into the pre-existing phase too?!

  return true;
}

void TransitionFinder::append_subcritical_transitions()
{
  const auto phases = pf.get_phases();

  std::vector<bool> isTransitionedTo(phases.size(), false);

  for (int i = 0; i < transitions.size(); ++i)
  {
    // Valid because we update the phase keys to their position in the phases list (at the end of merge_phase_gaps).
    isTransitionedTo[transitions[i].true_phase.key] = true;
  }
  
  // Loop through phases and check if any phase has lower energy than any other phase when it first appears (i.e. at
  // its Tmax).
  for (int i = 0; i < phases.size(); ++i)
  {
    double Tmax = phases[i].T.back();
    double energyAtTmax = phases[i].V.back();

    // Used to determine what phases need to be searched again to capture subcritical transitions *from* the new phase.
    int firstSubcriticalIndex = -1;
    
    for (int j = 0; j < phases.size(); ++j)
    {
      if (j == i)
      {
        continue;
      }

      LOG(debug) << "Checking subcritical transition " << phases[i].key << " -> " << phases[j].key;

      // The last parameter is whether we should consider transitions from the new phase. We want to check for this if
      // this new phase has lower energy than some other phase, because there is a subcritical transition to it so there
      // could be a transition from it, following that.
      if (firstSubcriticalIndex == -1 && checkSubcriticalTransition(phases, i, j, Tmax, energyAtTmax,
	    firstSubcriticalIndex > -1, isTransitionedTo))
      {
        firstSubcriticalIndex = j;
        LOG(debug) << "firstSubcriticalIndex j = " << firstSubcriticalIndex << " for phase i = " << i;
      }
    }

    // Search over all phases prior to the first subcritical transition to this phase. In the previous search we didn't
    // look for transitions from this phase in this range of phases.
    for (int j = 0; j < firstSubcriticalIndex; ++j)
    {
      if (j == i)
      {
        continue;
      }

      // This time we always want to check for a subcritical transition from this phase.
      checkSubcriticalTransition(phases, i, j, Tmax, energyAtTmax, true, isTransitionedTo);
    }
  }
}

bool TransitionFinder::checkSubcriticalTransition(const std::vector<PhaseTracer::Phase>& phases, int i, int j,
  double Tmax, double energyAtTmax, bool checkFromNewPhase, std::vector<bool>& isTransitionedTo)
{
  // If the phases do not overlap in temperature, there cannot be a transition between them.
  //if(abs(phasejAtTmax.t - Tmax) > 1)
  if (phases[j].T.back() < Tmax || phases[j].T.front() > Tmax)
  {
    LOG(debug) << "No overlap.";
    return false;
  }

  // Avoid double counting subcritical transitions between phases that appear at the same temperature.
  //if(i > j && phases[j].T.back() == Tmax)
  //{
  //  return false;
  //}

  PhaseTracer::Point phasejAtTmax = pf.phase_at_T(phases[j], Tmax);
  
  Eigen::VectorXd trueVacuum = phases[i].X.back();
  Eigen::VectorXd falseVacuum = phasejAtTmax.x;
  double dist = (trueVacuum - falseVacuum).norm();
  double gamma = (trueVacuum - falseVacuum).norm() / Tmax;
  std::vector<bool> vevChanged = changed(trueVacuum, falseVacuum);
  double deltaPotential = energyAtTmax - phasejAtTmax.potential;

  // If this second phase has a higher energy, then we have a subcritical transition from j -> i. Otherwise, we have
  // a subcritical transition from i -> j.
  // NOTE: changed on 16/11/2021 to code further below, because:
  //    - If phase i splits from phase j at T' (i.e. Tmax), with both phase continuing to exist below T', the precisely
  //        sampled potential at (phi_i, T') might *erroneously* be lower than the potential at (phi_j, T') which is
  //        linearly interpolated from surrounding samples in phase j.
  //    - If phase j was identified as the deeper phase, it should actually have a lower energy at T' but this may
  //        not be reflected after linear interpolation of potential energy samples.
  //    - So if phase i and phase j are very close together at T' (i.e. phase i's maximum temperature, Tmax), we should
  //        not add a subcritical transition j -> i. Instead, we should add (if deemed relevant) the subcritical
  //        transition i -> j.
  /*if (phasejAtTmax.potential > energyAtTmax)
  {
    LOG(debug) << "Adding subcritical transition " << j << " -> " << i;
    // TODO: need to handle symmetric transitions!
    //transitions.push_back({PhaseTracer::SUCCESS, -Tmax, phases[i], phases[j], trueVacuum, falseVacuum,
    //  -gamma, vevChanged, deltaPotential, transitions.size(), true});
    transitions.push_back({PhaseTracer::SUCCESS, Tmax, phases[i], phases[j], trueVacuum, falseVacuum,
      gamma, vevChanged, deltaPotential, 0, true, transitions.size()});

    return true;
  }
  else if(checkFromNewPhase)
  {
    LOG(debug) << "Adding subcritical transition " << i << " -> " << j;
    transitions.push_back({PhaseTracer::SUCCESS, Tmax, phases[j], phases[i], falseVacuum, trueVacuum,
      -gamma, vevChanged, -deltaPotential, 0, true, transitions.size()});
  }*/

  double distTol = 0.05*pf.get_potential().get_field_scale();

  if (phasejAtTmax.potential > energyAtTmax)
  {
    LOG(debug) << "Correct energies for subcritical transition.";
    
    if (dist > distTol)
    {
      LOG(debug) << "Adding subcritical transition " << j << " -(" << Tmax << ")-> " << i;
      transitions.push_back({PhaseTracer::SUCCESS, Tmax, phases[i], phases[j], trueVacuum, falseVacuum,
        gamma, vevChanged, deltaPotential, 0, true, transitions.size()});
	  isTransitionedTo[i] = true;
    }
    else
    {
        LOG(debug) << "Not adding subcritical transition " << j << " -(" << Tmax << ")-> " << i << " from suspected phase splitting.";
    }
  }
  else
  {
    LOG(debug) << "Incorrect energies for subcritical transition: " << energyAtTmax << " vs. " << phasejAtTmax.potential;
  }

  if (isTransitionedTo[i] || checkFromNewPhase)
  {
    if (phasejAtTmax.potential < energyAtTmax || dist < distTol)
    {
      transitions.push_back({PhaseTracer::SUCCESS, Tmax, phases[j], phases[i], falseVacuum, trueVacuum,
        -gamma, vevChanged, -deltaPotential, 0, true, transitions.size()});
	  isTransitionedTo[j] = true;
    }
  }

  return checkFromNewPhase;
}

void TransitionFinder::find_transition_paths(const EffectivePotential::Potential& model, bool knownHighTPhase)
{
    transition_paths = TransitionGraph::getPhaseHistory(pf, *this, model, knownHighTPhase);
}

std::ostream& operator << (std::ostream& o, const TransitionFinder& a) {
  if (!a.calculated_transitions) {
    o << "no transitions calculated yet" << std::endl << std::endl;
  } else if (a.transitions.empty()) {
    o << "found no transitions" << std::endl << std::endl;
  } else {
    o << "found " << a.transitions.size() << " transition";
    if (a.transitions.size() > 1) {
      o << "s";
    }
    o << std::endl << std::endl;
    for (const auto &t : a.transitions) {
      o << t << std::endl;
    }
  }
  return o;
}
}  // namespace PhaseTracer<|MERGE_RESOLUTION|>--- conflicted
+++ resolved
@@ -17,7 +17,6 @@
 
 #include <cmath>
 #include <boost/math/tools/roots.hpp>
-#include <iostream>
 
 #include "transition_finder.hpp"
 #include "logger.hpp"
@@ -78,13 +77,8 @@
         Eigen::VectorXd NaN_vec(1);
         NaN_vec[0] = std::numeric_limits<double>::quiet_NaN();
         unique_transitions.push_back({SUCCESS, TC, phase1, phase2,
-<<<<<<< HEAD
           true_vacuum, false_vacuum, gamma_, changed_, delta_potential,
-          std::numeric_limits<double>::quiet_NaN(), {}, {}, i_unique});
-=======
-          true_vacuum, false_vacuum, gamma_, changed_,
-          delta_potential, unique_transitions.size(), false, currentID++});
->>>>>>> 16f403ae
+          std::numeric_limits<double>::quiet_NaN(), {}, {}, i_unique, false, currentID++});
       }
     }
     
@@ -128,7 +122,6 @@
   }
 }
 
-<<<<<<< HEAD
 double TransitionFinder::get_Tnuc(Phase phase1, Phase phase2, size_t i_unique, double T_begin, double T_end) const{
   
   if (T_begin < T_end) {
@@ -189,16 +182,13 @@
   return Tnuc;
 }
 
-std::vector<Transition> TransitionFinder::divide_and_find_transition(const Phase& phase1, const Phase& phase2, double T1, double T2) const {
+std::vector<Transition> TransitionFinder::divide_and_find_transition(const Phase& phase1, const Phase& phase2, double T1, double T2, size_t currentID) const {
 
 #ifdef CAL_TNUC
   // TODO
   LOG(warning) << "When assume_only_one_transition is set to false, the calculation of Tnuc will not be performed. " << std::endl;
 #endif
   
-=======
-std::vector<Transition> TransitionFinder::divide_and_find_transition(const Phase& phase1, const Phase& phase2, double T1, double T2, size_t currentID) const {
->>>>>>> 16f403ae
   std::vector<Transition> roots;
   for (double T = T1; T <= T2; T += separation) {
     const auto bs = find_transition(phase1, phase2, T, std::min(T + separation, T2), currentID + roots.size());
@@ -319,14 +309,9 @@
         Transition f = {SUCCESS, TC, phase1, phase2,
                         phase1_at_critical.x, phase2_at_critical.x,
                         gamma_, changed_,
-<<<<<<< HEAD
                         phase1_at_critical.potential - phase2_at_critical.potential,
-                        TC, {}, {}, 0 };
-=======
-                        phase1_at_critical.potential - phase2_at_critical.potential, 0, false, transitions.size()};
->>>>>>> 16f403ae
+                        TC, {}, {}, 0 , false, transitions.size()};
         transitions.push_back(f);
-        //std::cout << "New transition id: " << transitions.back().id << std::endl;
       }
 
       const auto found = assume_only_one_transition ?
@@ -336,7 +321,6 @@
       for (const auto &f : found) {
         if (f.message == SUCCESS && validateTransition(f)) {
             transitions.push_back(f);
-            //std::cout << "New transition id: " << transitions.back().id << std::endl;
         }
       }
     }
@@ -349,7 +333,7 @@
   }
   else
   {
-    //std::cout << "Ignoring subcritical transitions." << std::endl;
+    LOG(debug) << "Ignoring subcritical transitions.";
   }
 
   // Finally sort transitions by critical temperature
@@ -489,7 +473,7 @@
     {
       LOG(debug) << "Adding subcritical transition " << j << " -(" << Tmax << ")-> " << i;
       transitions.push_back({PhaseTracer::SUCCESS, Tmax, phases[i], phases[j], trueVacuum, falseVacuum,
-        gamma, vevChanged, deltaPotential, 0, true, transitions.size()});
+        gamma, vevChanged, deltaPotential, Tmax, {}, {}, 0, true, transitions.size()});
 	  isTransitionedTo[i] = true;
     }
     else
@@ -507,7 +491,7 @@
     if (phasejAtTmax.potential < energyAtTmax || dist < distTol)
     {
       transitions.push_back({PhaseTracer::SUCCESS, Tmax, phases[j], phases[i], falseVacuum, trueVacuum,
-        -gamma, vevChanged, -deltaPotential, 0, true, transitions.size()});
+        -gamma, vevChanged, -deltaPotential, Tmax, {}, {}, 0, true, transitions.size()});
 	  isTransitionedTo[j] = true;
     }
   }
