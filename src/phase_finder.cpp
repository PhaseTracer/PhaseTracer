--- conflicted
+++ resolved
@@ -578,18 +578,10 @@
   const Eigen::VectorXd dxdt = hessian.colPivHouseholderQr().solve(b);
   const bool check = b.isApprox(hessian * dxdt, linear_algebra_rel_tol);
 
-<<<<<<< HEAD
-  if (!check) {
-    LOG(fatal) << "Can't find dxdt!!!";
-    LOG(fatal) << X << " " << T;
-    LOG(fatal) << b << " vs. " << hessian*dxdt;
-    throw std::runtime_error("Failed to find dxdt");
-=======
   if( check_dx_min_dt ) {
     if (!check) {
       throw std::runtime_error("Failed to find dxdt");
     }
->>>>>>> 23e792a5
   }
 
   return dxdt;
